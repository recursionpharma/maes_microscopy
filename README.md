# Masked Autoencoders are Scalable Learners of Cellular Morphology
Official repo for Recursion's two recently accepted papers:
- Spotlight full-length paper at [CVPR 2024](https://cvpr.thecvf.com/Conferences/2024/AcceptedPapers) -- Masked Autoencoders for Microscopy are Scalable Learners of Cellular Biology
  - Paper: link to be shared soon!
- Spotlight workshop paper at [NeurIPS 2023 Generative AI &amp; Biology workshop](https://openreview.net/group?id=NeurIPS.cc/2023/Workshop/GenBio)
  - Paper: https://arxiv.org/abs/2309.16064

![vit_diff_mask_ratios](https://github.com/recursionpharma/maes_microscopy/assets/109550980/c15f46b1-cdb9-41a7-a4af-bdc9684a971d)


## Provided code
See the repo for ingredients required for defining our MAEs. Users seeking to re-implement training will need to stitch together the Encoder and Decoder modules according to their usecase.

Furthermore the baseline Vision Transformer architecture backbone used in this work can be built with the following code snippet from Timm:
```
import timm.models.vision_transformer as vit

def vit_base_patch16_256(**kwargs):
    default_kwargs = dict(
        img_size=256,
        in_chans=6,
        num_classes=0,
        fc_norm=None,
        class_token=True,
        drop_path_rate=0.1,
        init_values=0.0001,
        block_fn=vit.ParallelScalingBlock,
        qkv_bias=False,
        qk_norm=True,
    )
    for k, v in kwargs.items():
        default_kwargs[k] = v
    return vit.vit_base_patch16_224(**default_kwargs)
```

<<<<<<< HEAD
## Provided models
A publicly available model for research can be found via Nvidia's BioNemo platform, which handles inference and auto-scaling for you: https://www.rxrx.ai/phenom

We are not able to release model weights at this time.
=======
Additional code will be released as the date of the workshop gets closer.

**While we cannot share all the internal code we've written training and evaluation of these models, it would be very useful if interested persons could raise an Issue in this repo to inform us as to what the most useful aspects of the code for this project would be of interest to the broader community.**

## Provided models
We have partnered with Nvidia to host a publicly-available smaller and more flexible version of the MAE phenomics foundation model, called Phenom-Beta. Interested parties can access it directly through the Nvidia BioNemo API:
- https://blogs.nvidia.com/blog/drug-discovery-bionemo-generative-ai/
- https://www.youtube.com/watch?v=Gch6bX1toB0
>>>>>>> 86fd2762
<|MERGE_RESOLUTION|>--- conflicted
+++ resolved
@@ -33,18 +33,9 @@
     return vit.vit_base_patch16_224(**default_kwargs)
 ```
 
-<<<<<<< HEAD
 ## Provided models
 A publicly available model for research can be found via Nvidia's BioNemo platform, which handles inference and auto-scaling for you: https://www.rxrx.ai/phenom
 
-We are not able to release model weights at this time.
-=======
-Additional code will be released as the date of the workshop gets closer.
-
-**While we cannot share all the internal code we've written training and evaluation of these models, it would be very useful if interested persons could raise an Issue in this repo to inform us as to what the most useful aspects of the code for this project would be of interest to the broader community.**
-
-## Provided models
 We have partnered with Nvidia to host a publicly-available smaller and more flexible version of the MAE phenomics foundation model, called Phenom-Beta. Interested parties can access it directly through the Nvidia BioNemo API:
 - https://blogs.nvidia.com/blog/drug-discovery-bionemo-generative-ai/
-- https://www.youtube.com/watch?v=Gch6bX1toB0
->>>>>>> 86fd2762
+- https://www.youtube.com/watch?v=Gch6bX1toB0